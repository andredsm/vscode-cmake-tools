/**
 * Wrapper around Rollbar, for error reporting.
 */

import * as logging from './logging';
import * as nls from 'vscode-nls';

nls.config({ messageFormat: nls.MessageFormat.bundle, bundleFormat: nls.BundleFormat.standalone })();
const localize: nls.LocalizeFunc = nls.loadMessageBundle();

const log = logging.createLogger('rollbar');

/**
 * The wrapper around Rollbar. Presents a nice functional API.
 */
class RollbarController {
  /**
<<<<<<< HEAD
   * The payload to send with any messages. Can be updated via `updatePayload`.
   */
  private readonly _payload: object = {
    platform: 'client',
    server: {
      // Because extensions are installed in a user-local directory, the
      // absolute path to the source files will be different on each machine.
      // If we set the root directory of the source tree then Rollbar will be
      // able to better merge identical issues.
      root: SRC_ROOT,
    },
  };

  /**
   * The Rollbar client instance we use to communicate.
   */
  private readonly _rollbar = new Rollbar({
    accessToken: '14d411d713be4a5a9f9d57660534cac7',
    reportLevel: 'error',
    payload: this._payload,
  });

  /**
   * If `true`, we will send messages. We must get the user's permission first!
   */
  private _enabled = false;

  /**
   * Request permission to use Rollbar from the user. This will show a message
   * box at the top of the window on first permission request.
   * @param extensionContext Extension context, where we use a memento to
   * remember our permission
   */
  async requestPermissions(extensionContext: vscode.ExtensionContext): Promise<void> {
    log.debug(localize('checking.rollbar.permissions', 'Checking Rollbar permissions'));
    if (process.env['CMT_TESTING'] === '1') {
      log.trace(localize('running.in.test.mode', 'Running CMakeTools in test mode. Rollbar is disabled.'));
      return;
    }
    if (process.env['CMT_DEVRUN'] === '1') {
      log.trace(localize('running.in.developer.mode', 'Running CMakeTools in developer mode. Rollbar reporting is disabled.'));
      return;
    }
    // The memento key where we store permission. Update this to ask again.
    const key = 'rollbar-optin3';
    const optin = extensionContext.globalState.get(key);
    if (optin === true) {
      this._enabled = true;
    } else if (optin == false) {
      this._enabled = false;
    } else if (optin === undefined) {
      log.debug(localize('asking.for.permission.rollbar', 'Asking user for permission to use Rollbar...'));
      // We haven't asked yet. Ask them now:
      const item = await vscode.window.showInformationMessage(
          localize('opt.in', 'Would you like to opt-in to send anonymous error and exception data to help improve CMake Tools?'),
          {
            title: localize('yes.exclamationmark.button', 'Yes!'),
            isCloseAffordance: false,
          } as vscode.MessageItem,
          {
            title: localize('no.thanks.button', 'No Thanks'),
            isCloseAffordance: true,
          } as vscode.MessageItem);

      if (item === undefined) {
        // We didn't get an answer
        log.trace(localize('user.did.not.answer', 'User did not answer. Rollbar is not enabled.'));
        return;
      }
      extensionContext.globalState.update(key, !item.isCloseAffordance);
      this._enabled = !item.isCloseAffordance;
    }
    log.debug(localize('rollbar.enabled.question', 'Rollbar enabled? {0}', this._enabled));
  }

  /**
=======
>>>>>>> f4865bed
   * Log an exception with Rollbar.
   * @param what A message about what we were doing when the exception happened
   * @param exception The exception object
   * @param additional Additional items in the payload
   * @returns The LogResult if we are enabled. `null` otherwise.
   */
<<<<<<< HEAD
  exception(what: string, exception: Error, additional: object = {}): Rollbar.LogResult|null {
    log.fatal(localize('unhandled.exception', 'Unhandled exception: {0}', what), exception, JSON.stringify(additional));
=======
  exception(what: string, exception: Error, additional: object = {}): void {
    log.fatal('Unhandled exception:', what, exception, JSON.stringify(additional));
>>>>>>> f4865bed
    // tslint:disable-next-line
    console.error(exception);
    debugger;
  }

  /**
   * Log an error with Rollbar
   * @param what A message about what we were doing when the error happened
   * @param additional Additional items in the payload
   * @returns The LogResult if we are enabled. `null` otherwise.
   */
  error(what: string, additional: object = {}): void {
    log.error(what, JSON.stringify(additional));
    debugger;
  }

  info(what: string, additional: object = {}): void {
    log.info(what, JSON.stringify(additional));
<<<<<<< HEAD
    if (this._enabled) {
      const stack = new Error().stack;
      return this._rollbar.info(what, additional, { stack });
    }
    return null;
  }

  /**
   * Update the content of the Rollbar payload with additional context
   * information.
   * @param data Daya to merge into the payload
   */
  updatePayload(data: object) {
    Object.assign(this._payload, data);
    this._rollbar.configure({payload: this._payload});
    log.debug(localize('updated.rollbar.payload', 'Updated Rollbar payload'), JSON.stringify(data));
=======
>>>>>>> f4865bed
  }

  /**
   * Invoke an asynchronous function, and catch any promise rejects.
   * @param what Message about what we are doing
   * @param additional Additional data to log
   * @param func The block to call
   */
  invokeAsync<T>(what: string, additional: object, func: () => Thenable<T>): void;
  invokeAsync<T>(what: string, func: () => Thenable<T>): void;
  invokeAsync<T>(what: string, additional: object, func?: () => Thenable<T>): void {
    if (!func) {
      func = additional as () => Thenable<T>;
      additional = {};
    }
    log.trace(localize('invoking.async.function.rollbar', 'Invoking async function [{0}] with Rollbar wrapping [{1}]', func.name, what));
    const pr = func();
    this.takePromise(what, additional, pr);
  }

  /**
   * Invoke a synchronous function, and catch and log any unhandled exceptions
   * @param what Message about what we are doing
   * @param additional Additional data to log
   * @param func The block to call
   */
  invoke<T>(what: string, additional: object, func: () => T): T;
  invoke<T>(what: string, func: () => T): T;
  invoke<T>(what: string, additional: object, func?: () => T): T {
    if (!func) {
      func = additional as () => T;
      additional = {};
    }
    try {
      log.trace(localize('invoking.function.rollbar', 'Invoking function [${0}] with Rollbar wrapping [${1}]', func.name, what));
      return func();
    } catch (e) {
      this.exception(localize('unhandled.exception', 'Unhandled exception: {0}', what), e, additional);
      throw e;
    }
  }

  takePromise<T>(what: string, additional: object, pr: Thenable<T>): void {
    pr.then(
        () => {},
        e => { this.exception(localize('unhandled.promise.rejection', 'Unhandled Promise rejection: {0}', what), e, additional); },
    );
  }
}

const rollbar = new RollbarController();
export default rollbar;<|MERGE_RESOLUTION|>--- conflicted
+++ resolved
@@ -15,98 +15,14 @@
  */
 class RollbarController {
   /**
-<<<<<<< HEAD
-   * The payload to send with any messages. Can be updated via `updatePayload`.
-   */
-  private readonly _payload: object = {
-    platform: 'client',
-    server: {
-      // Because extensions are installed in a user-local directory, the
-      // absolute path to the source files will be different on each machine.
-      // If we set the root directory of the source tree then Rollbar will be
-      // able to better merge identical issues.
-      root: SRC_ROOT,
-    },
-  };
-
-  /**
-   * The Rollbar client instance we use to communicate.
-   */
-  private readonly _rollbar = new Rollbar({
-    accessToken: '14d411d713be4a5a9f9d57660534cac7',
-    reportLevel: 'error',
-    payload: this._payload,
-  });
-
-  /**
-   * If `true`, we will send messages. We must get the user's permission first!
-   */
-  private _enabled = false;
-
-  /**
-   * Request permission to use Rollbar from the user. This will show a message
-   * box at the top of the window on first permission request.
-   * @param extensionContext Extension context, where we use a memento to
-   * remember our permission
-   */
-  async requestPermissions(extensionContext: vscode.ExtensionContext): Promise<void> {
-    log.debug(localize('checking.rollbar.permissions', 'Checking Rollbar permissions'));
-    if (process.env['CMT_TESTING'] === '1') {
-      log.trace(localize('running.in.test.mode', 'Running CMakeTools in test mode. Rollbar is disabled.'));
-      return;
-    }
-    if (process.env['CMT_DEVRUN'] === '1') {
-      log.trace(localize('running.in.developer.mode', 'Running CMakeTools in developer mode. Rollbar reporting is disabled.'));
-      return;
-    }
-    // The memento key where we store permission. Update this to ask again.
-    const key = 'rollbar-optin3';
-    const optin = extensionContext.globalState.get(key);
-    if (optin === true) {
-      this._enabled = true;
-    } else if (optin == false) {
-      this._enabled = false;
-    } else if (optin === undefined) {
-      log.debug(localize('asking.for.permission.rollbar', 'Asking user for permission to use Rollbar...'));
-      // We haven't asked yet. Ask them now:
-      const item = await vscode.window.showInformationMessage(
-          localize('opt.in', 'Would you like to opt-in to send anonymous error and exception data to help improve CMake Tools?'),
-          {
-            title: localize('yes.exclamationmark.button', 'Yes!'),
-            isCloseAffordance: false,
-          } as vscode.MessageItem,
-          {
-            title: localize('no.thanks.button', 'No Thanks'),
-            isCloseAffordance: true,
-          } as vscode.MessageItem);
-
-      if (item === undefined) {
-        // We didn't get an answer
-        log.trace(localize('user.did.not.answer', 'User did not answer. Rollbar is not enabled.'));
-        return;
-      }
-      extensionContext.globalState.update(key, !item.isCloseAffordance);
-      this._enabled = !item.isCloseAffordance;
-    }
-    log.debug(localize('rollbar.enabled.question', 'Rollbar enabled? {0}', this._enabled));
-  }
-
-  /**
-=======
->>>>>>> f4865bed
    * Log an exception with Rollbar.
    * @param what A message about what we were doing when the exception happened
    * @param exception The exception object
    * @param additional Additional items in the payload
    * @returns The LogResult if we are enabled. `null` otherwise.
    */
-<<<<<<< HEAD
-  exception(what: string, exception: Error, additional: object = {}): Rollbar.LogResult|null {
+  exception(what: string, exception: Error, additional: object = {}): void {
     log.fatal(localize('unhandled.exception', 'Unhandled exception: {0}', what), exception, JSON.stringify(additional));
-=======
-  exception(what: string, exception: Error, additional: object = {}): void {
-    log.fatal('Unhandled exception:', what, exception, JSON.stringify(additional));
->>>>>>> f4865bed
     // tslint:disable-next-line
     console.error(exception);
     debugger;
@@ -125,25 +41,6 @@
 
   info(what: string, additional: object = {}): void {
     log.info(what, JSON.stringify(additional));
-<<<<<<< HEAD
-    if (this._enabled) {
-      const stack = new Error().stack;
-      return this._rollbar.info(what, additional, { stack });
-    }
-    return null;
-  }
-
-  /**
-   * Update the content of the Rollbar payload with additional context
-   * information.
-   * @param data Daya to merge into the payload
-   */
-  updatePayload(data: object) {
-    Object.assign(this._payload, data);
-    this._rollbar.configure({payload: this._payload});
-    log.debug(localize('updated.rollbar.payload', 'Updated Rollbar payload'), JSON.stringify(data));
-=======
->>>>>>> f4865bed
   }
 
   /**
